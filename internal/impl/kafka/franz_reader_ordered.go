--- conflicted
+++ resolved
@@ -406,12 +406,11 @@
 		return err
 	}
 
-<<<<<<< HEAD
 	noActivePartitionsBackOff := backoff.NewExponentialBackOff()
 	noActivePartitionsBackOff.InitialInterval = time.Microsecond * 50
 	noActivePartitionsBackOff.MaxInterval = time.Second
 	noActivePartitionsBackOff.MaxElapsedTime = 0
-=======
+  
 	// Check connectivity to cluster
 	if err = f.Client.Ping(ctx); err != nil {
 		return fmt.Errorf("failed to connect to cluster: %s", err)
@@ -445,7 +444,6 @@
 		})
 	})
 	f.lagUpdater.Start()
->>>>>>> e9a056c8
 
 	go func() {
 		defer func() {
@@ -514,21 +512,12 @@
 					pauseTopicPartitions[p.Topic] = append(pauseTopicPartitions[p.Topic], p.Partition)
 				}
 			})
-<<<<<<< HEAD
-
-			pausedPartitionTopics := cl.PauseFetchPartitions(pauseTopicPartitions)
+
+			pausedPartitionTopics := f.Client.PauseFetchPartitions(pauseTopicPartitions)
 			noActivePartitionsBackOff.Reset()
 
 		noActivePartitions:
 			for {
-=======
-			_ = f.Client.PauseFetchPartitions(pauseTopicPartitions)
-
-		noActivePartitions:
-			for {
-				pausedPartitionTopics := f.Client.PauseFetchPartitions(nil)
-
->>>>>>> e9a056c8
 				// Walk all the disabled topic partitions and check whether any
 				// of them can be resumed.
 				resumeTopicPartitions := map[string][]int32{}
